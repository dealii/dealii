// ------------------------------------------------------------------------
//
// SPDX-License-Identifier: LGPL-2.1-or-later
// Copyright (C) 2013 - 2024 by the deal.II authors
//
// This file is part of the deal.II library.
//
// Part of the source code is dual licensed under Apache-2.0 WITH
// LLVM-exception OR LGPL-2.1-or-later. Detailed license information
// governing the source code and code contributions can be found in
// LICENSE.md and CONTRIBUTING.md at the top level directory of deal.II.
//
// ------------------------------------------------------------------------


/**
 * @page Tutorial Tutorial programs
 *
 * New to deal.II? You might want to start with tutorial Step-1 and work
 * your way up to Step-5. At that point you can explore what features you
 * are interested in and look at the large collection of programs listed
 * below.
 *
 * The deal.II tutorial contains a collection of programs, each more or
 * less built atop of previous ones, which demonstrate various aspects of
 * the library. Each such example has the following structure:
 * <ol>
 *   <li> <b>Introduction:</b> What the program does, including
 *        the mathematical model, and
 *        what programming techniques are new.
 *   <li> <b>The commented program:</b> An extensively documented listing of the
 *        source code.
 *   <li> <b>Results:</b> The output of the program, with comments and
 *        interpretation.
 *   <li> <b>The plain program:</b> The source code stripped of
 *        all comments.
 * </ol>
 * You can browse the available tutorial programs
 * <ol>
 *   <li> as <b><a href="#graph">a graph</a></b> that shows how the major
 *      concepts of each tutorial programs builds on previous ones (though each
 *      program may also use minor pieces from other programs not specifically
*       connected in the graph).
 *   <li> as <b><a href="#list">a list</a></b> that provides a short
 *     synopsis of each program.
 *   <li> or <b><a href="#topic">grouped by topic</a></b>.
 * </ol>
 *
 * The programs are in the <code>examples/</code> directory of your local
 * deal.II installation. After compiling the library itself, if you go into
 * one of the tutorial directories, you can configure the program by typing
 * <code>cmake .</code>, build it via <code>make</code> and run it using
 * <code>make run</code>. The latter command also compiles the program if
 * that has not already been done. The CMakeLists.txt files in the
 * different directories are based on the
 * <a href="../../users/cmake_user.html#cmakeauto" target="_top">autopilot
 * style CMakeLists.txt example</a>.
 *
 * @note Some of the tutorial programs also jointly form
 *   the <a href="../../doxygen/deal.II/group__geodynamics.html">geodynamics
 *   demonstration suite</a>. More, often more complex but less well documented,
 *   deal.II-based programs than the ones that form the tutorial can also be
 *   found in the @ref CodeGallery .
 *
 *
 * <a name="graph"></a>
 * @anchor TutorialConnectionGraph
 * <h3>Connections between tutorial programs</h3>
 *
 * The following graph shows the connections between tutorial programs and
 * how their major components build on each other.
 * Click on any of the boxes to go to one of the programs. If you hover
 * your mouse pointer over a box, a brief description of the program
 * should appear.
 * @dot
@@TUTORIAL_MAP@@
 * @enddot
 *
 * <b>Legend:</b><br />
 * @dot
@@TUTORIAL_LEGEND@@
 * @enddot
 *
 * <a name="list"></a>
 * <h3>Tutorial programs listed by number</h3>
 *
 * <table align="center" width="90%">
 *   <tr valign="top">
 *       <td width="100px">step-1</td>
 *       <td> Creating a grid. A simple way to write it to a file.
 *       <br/> Keywords: Triangulation, GridGenerator::hyper_cube(),
 *       GridGenerator::hyper_shell(), GridOut,
 *       Triangulation::execute_coarsening_and_refinement()
 *       </td></tr>
 *
 *   <tr valign="top">
 *       <td>step-2</td>
 *       <td> Associate degrees of freedom to
 *       each vertex and compute the resulting sparsity pattern of
 *       matrices. Show that renumbering reduces the bandwidth of
 *       matrices significantly, i.e. clusters nonzero entries around the
 *       diagonal.
 *       <br/> Keywords: FE_Q, DynamicSparsityPattern,
 *       DoFTools::make_sparsity_pattern(), DoFHandler::distribute_dofs(),
 *       DoFRenumbering, SparsityPattern
 *       </td></tr>
 *
 *   <tr valign="top">
 *       <td>step-3</td>
 *       <td> Actually solve Laplace's
 *       problem. Object-orientation. Assembling matrices and
 *       vectors. Boundary values.
 *       <br/> Keywords: FEValues, VectorTools::interpolate_boundary_values(),
 *       MatrixTools::apply_boundary_values(), SolverCG, Vector,
 *       SparseMatrix, DataOut
 *       </td></tr>
 *
 *   <tr valign="top">
 *       <td>step-4</td>
 *       <td> This example is programmed in a
 *       way that it is independent of the dimension for which we want to
 *       solve Laplace's equation; we will solve the equation in 2D and
 *       3D, although the program is exactly the same. Non-constant right
 *       hand side function. Non-homogeneous boundary values.
 *       <br/> Keywords: VectorTools::point_value(),
 *       VectorTools::compute_mean_value()
 *       </td></tr>
 *
 *   <tr valign="top">
 *       <td>step-5</td>
 *       <td> Computations on successively
 *       refined grids. Reading a grid from disk. Some optimizations.
 *       Using assertions. Non-constant coefficient in
 *       the elliptic operator (yielding the extended Poisson
 *       equation). Preconditioning the CG solver for the
 *       linear system of equations.
 *       <br/> Keywords: PreconditionSSOR, GridIn, SphericalManifold
 *       </td></tr>
 *
 *   <tr valign="top">
 *       <td>step-6</td>
 *       <td> Adaptive local
 *       refinement. Handling of hanging nodes. Higher order elements.
 *       Catching exceptions in the <code>main</code> function.
 *       <br/> Keywords: DoFTools::make_hanging_node_constraints(),
 *       AffineConstraints::distribute_local_to_global(), KellyErrorEstimator,
 *       GridRefinement::refine_and_coarsen_fixed_number()
 *       </td></tr>
 *
 *   <tr valign="top">
 *       <td>step-7</td>
 *       <td> Helmholtz
 *       equation. Non-homogeneous Neumann boundary conditions and
 *       boundary integrals. Verification of correctness of computed
 *       solutions. Computing the error between exact and numerical
 *       solution and output of the data in tables. Using counted pointers.
 *       <br/> Keywords: FEFaceValues, VectorTools::integrate_difference(),
 *       VectorTools::compute_global_error(), TableHandler
 *       </td></tr>
 *
 *   <tr valign="top">
 *       <td>step-8</td>
 *       <td> The elasticity equations will be
 *       solved instead of Laplace's equation. The solution is
 *       vector-valued and the equations form a system with as many
 *       equations as the dimension of the space in which it is posed.
 *       <br/> Keywords: FESystem
 *       </td></tr>
 *
 *   <tr valign="top">
 *       <td>step-9</td>
 *       <td> Linear advection equation, assembling
 *       the system of equations in parallel using multi-threading,
 *       implementing a refinement criterion based on a finite difference
 *       approximation of the gradient.
 *       <br/> Keywords: TensorFunction, WorkStream::run(), SolverGMRES
 *       </td></tr>
 *
 *   <tr valign="top">
 *       <td>step-10</td>
 *       <td> Higher order mappings. Do not
 *       solve equations, but rather compute the value of pi to high
 *       accuracy.
 *       <br/> Keywords: MappingQ, FE_Nothing, ConvergenceTable, GridOut, FEFaceValues
 *       </td></tr>
 *
 *   <tr valign="top">
 *       <td>step-11</td>
 *       <td> Solving a Laplace problem with
 *       higher order mappings. Using mean value constraints and
 *       intermediate representations of sparsity patterns.
 *       <br/> Keywords: AffineConstraints, DoFTools::extract_boundary_dofs(),
 *       TableHandler
 *       </td></tr>
 *
 *   <tr valign="top">
 *       <td>step-12</td>
 *       <td> Discontinuous Galerkin methods for linear advection problems.
 *       <br/> Keywords: FEInterfaceValues, MeshWorker::mesh_loop(),
 *       DoFTools::make_flux_sparsity_pattern()
 *       </td></tr>
 *
 *   <tr valign="top">
 *       <td>step-13</td>
 *       <td> Software design questions and
 *       how to write a modular, extensible finite element program.
 *       </td></tr>
 *
 *   <tr valign="top">
 *       <td>step-14</td>
 *       <td> Duality based error estimators,
 *       more strategies to write a modular, extensible finite element
 *       program.
 *       <br/> Keywords: KellyErrorEstimator
 *       </td></tr>
 *
 *   <tr valign="top">
 *       <td>step-15</td>
 *       <td> A nonlinear elliptic problem: The minimal surface equation.
 *       Newton's method. Transferring a solution across mesh refinement.
 *       <br/> Keywords: SolutionTransfer
 *       </td></tr>
 *
 *   <tr valign="top">
 *       <td>step-16</td>
 *       <td> Multigrid preconditioning of the Laplace equation on adaptive
 *       meshes.
 *       <br/> Keywords: Multigrid, PreconditionMG, mg::Matrix,
 *       MGTransferPrebuilt, MeshWorker::mesh_loop(), MGLevelObject,
 *       MGConstrainedDoFs
 *       </td></tr>
 *
 *   <tr valign="top">
 *       <td>step-17</td>
 *       <td> Using PETSc for linear algebra; running
 *       in parallel on clusters of computers linked together by MPI.
 *       <br/> Keywords: PETScWrappers::MPI::SparseMatrix, ConditionalOStream,
 *       PETScWrappers::PreconditionBlockJacobi
 *       </td></tr>
 *
 *   <tr valign="top">
 *       <td>step-18</td>
 *       <td> A time dependent problem; using a much
 *       simplified version of implementing elasticity; moving meshes; handling
 *       large scale output of parallel programs. Simple implicit (backward
 *       Euler) time stepping.
 *       <br/> Keywords: parallel::shared::Triangulation,
 *       DataOutInterface::write_vtu_with_pvtu_record()
 *       </td></tr>
 *
 *   <tr valign="top">
 *       <td>step-19</td>
 *       <td> Coupling particles to the solution of partial differential equations.
 *       <br/> Keywords: Particles
 *       </td></tr>
 *
 *   <tr valign="top">
 *       <td>step-20</td>
 *       <td> Mixed finite elements. Using block
 *       matrices and block vectors to define more complicated solvers and
 *       preconditioners working on the Schur complement.
 *       <br/> Keywords: FEValuesExtractors, LinearOperator, TensorFunction,
 *       FE_RaviartThomas
 *       </td></tr>
 *
 *   <tr valign="top">
 *       <td>step-21</td>
 *       <td> The time dependent two-phase flow in
 *       porous media. Extensions of mixed Laplace discretizations. More
 *       complicated block solvers. Simple explicit (forward Euler) time
 *       stepping.
 *       <br/> Keywords: TensorFunction, FE_RaviartThomas,
 *       VectorTools::project(), DiscreteTime
 *       </td></tr>
 *
 *   <tr valign="top">
 *       <td>step-22</td>
 *       <td> Solving the Stokes equations of slow fluid flow on adaptive
 *       meshes. More on Schur complement solvers. Advanced use of the
 *       AffineConstraints class.
 *       <br/> Keywords: AffineConstraints,
 *       VectorTools::compute_no_normal_flux_constraints(), SparseILU,
 *       SparseDirectUMFPACK, BlockDynamicSparsityPattern
 *       </td></tr>
 *
 *   <tr valign="top">
 *       <td>step-23</td>
 *       <td> Finally a "real" time dependent problem, the wave equation.
 *       Fractional time stepping (explicit, fully implicit and
 *       [Crank](https://en.wikipedia.org/wiki/John_Crank)-[Nicolson](https://en.wikipedia.org/wiki/Phyllis_Nicolson)
 *       method).
 *       <br/> Keywords: MatrixCreator, VectorTools::project()
 *       </td></tr>
 *
 *   <tr valign="top">
 *       <td>step-24</td>
 *       <td> A variant of step-23 with absorbing
 *       boundary conditions, and extracting practically useful data.
 *       Implicit time stepping.
 *       <br/> Keywords: VectorTools::point_value()
 *       </td></tr>
 *
 *   <tr valign="top">
 *       <td>step-25</td>
 *       <td> The sine-Gordon
 *       soliton equation, which is a nonlinear variant of the time
 *       dependent wave equation covered in step-23 and step-24.
 *       Fractional time stepping.
 *       <br/> Keywords: FunctionTime, VectorTools::integrate_difference()
 *       </td></tr>
 *
 *   <tr valign="top">
 *       <td>step-26</td>
 *       <td> The heat equation, solved on a mesh that is adapted
 *       every few time steps. Fractional time stepping.
 *       <br/> Keywords: KellyErrorEstimator, SolutionTransfer,
 *       VectorTools::interpolate(), VectorTools::create_right_hand_side()
 *       </td></tr>
 *
 *   <tr valign="top">
 *       <td>step-27</td>
 *       <td> The hp-finite element method.
 *       <br/> Keywords: hp::FECollection, hp::QCollection, hp::Refinement,
 *       FESeries::Fourier, Triangulation::create_triangulation()
 *       </td></tr>
 *
 *   <tr valign="top">
 *       <td>step-28</td>
 *       <td> Multiple grids for solving a multigroup diffusion equation
 *       in nuclear physics simulating a nuclear reactor core.
 *       </td></tr>
 *
 *   <tr valign="top">
 *       <td>step-29</td>
 *       <td> Solving a complex-valued Helmholtz equation. Sparse direct
 *       solvers. Dealing with parameter files.  </td></tr>
 *
 *   <tr valign="top">
 *       <td>step-30</td>
 *       <td> Anisotropic refinement for DG finite element methods.
 *       </td></tr>
 *
 *   <tr valign="top">
 *       <td>step-31</td>
 *       <td> Time-dependent Stokes flow driven by temperature
 *       differences in a fluid. Adaptive meshes that change between time
 *       steps. Implicit/explicit time stepping.
 *       </td></tr>
 *
 *   <tr valign="top">
 *       <td>step-32</td>
 *       <td> A massively parallel solver for time-dependent Stokes flow driven
 *       by temperature differences in a fluid. Adapting methods for real-world
 *       equations. Implicit/explicit time stepping.
 *       </td></tr>
 *
 *   <tr valign="top">
 *       <td>step-33</td>
 *       <td> A nonlinear hyperbolic conservation law: The Euler equations of
 *       compressible gas dynamics. Fractional time stepping.
 *       </td></tr>
 *
 *   <tr valign="top">
 *       <td>step-34</td>
 *       <td> Boundary element methods (BEM) of low order: Exterior irrotational
 *       flow. The ParsedFunction class.
 *       </td></tr>
 *
 *   <tr valign="top">
 *       <td>step-35</td>
 *       <td> A projection solver for the Navier&ndash;Stokes equations.
 *       </td></tr>
 *
 *   <tr valign="top">
 *       <td>step-36</td>
 *       <td> Using SLEPc for linear algebra; solving an eigenspectrum
 *       problem. The Schrödinger wave equation.
 *       </td></tr>
 *
 *   <tr valign="top">
 *       <td>step-37</td>
 *       <td> Solving a Poisson problem with a multilevel preconditioner without
 *       explicitly storing the matrix (a matrix-free method) in a massively
 *       parallel context.
 *       </td></tr>
 *
 *   <tr valign="top">
 *       <td>step-38</td>
 *       <td>Solving the Laplace-Beltrami equation on curved manifolds embedded
 *       in higher dimensional spaces.
 *       </td></tr>
 *
 *   <tr valign="top">
 *       <td>step-39</td>
 *       <td> Solving Poisson's equation once more, this time with the
 *       interior penalty method, one of the discontinuous Galerkin
 *       methods developed for this problem. Error estimator, adaptive
 *       meshes, and multigrid preconditioner, all using the MeshWorker
 *       framework.
 *       </td></tr>
 *
 *   <tr valign="top">
 *       <td>step-40</td>
 *       <td> Techniques for the massively parallel solution of the Laplace
 *       equation (up to 10,000s of processors).
 *       </td></tr>
 *
 *   <tr valign="top">
 *       <td>step-41</td>
 *       <td> Solving the obstacle problem, a variational inequality.
 *       </td></tr>
 *
 *   <tr valign="top">
 *       <td>step-42</td>
 *       <td> A solver for an elasto-plastic contact problem, running on
 *       parallel machines.
 *       </td></tr>
 *
 *   <tr valign="top">
 *       <td>step-43</td>
 *       <td> Advanced techniques for the simulation of porous media flow.
 *       Explicit time stepping.
 *       </td></tr>
 *
 *   <tr valign="top">
 *       <td>step-44</td>
 *       <td> Finite strain hyperelasticity based on a three-field formulation.
 *       Implicit time stepping.
 *       <br/> Keywords: CellDataStorage, FEValuesExtractors, WorkStream::run,
 *       BlockSparseMatrix, BlockVector, ComponentSelectFunction,
 *       Physics::Elasticity, FullMatrix::extract_submatrix_from(),
 *       FullMatrix::scatter_matrix_to(), LinearOperator, SolverSelector,
 *       PreconditionSelector, ReductionControl, MappingQEulerian
 *       </td></tr>
 *
 *   <tr valign="top">
 *       <td>step-45</td>
 *       <td> Periodic boundary conditions.
 *       <br/> Keywords: GridTools::collect_periodic_faces(),
 *       GridTools::PeriodicFacePair, Triangulation::add_periodicity()
 *       </td></tr>
 *
 *   <tr valign="top">
 *       <td>step-46</td>
 *       <td> Coupling different kinds of equations in different parts of the domain.
 *       </td></tr>
 *
 *   <tr valign="top">
 *       <td>step-47</td>
 *        <td> Solving the fourth-order biharmonic equation using the $C^0$
 *        Interior Penalty (C0IP) method.
 *        <br/> Keywords: FEInterfaceValues
 *       </td></tr>
 *
 *   <tr valign="top">
 *       <td>step-48</td>
 *       <td> Explicit time stepping for the Sine&ndash;Gordon equation based on
 *       a diagonal mass matrix. Efficient implementation of (nonlinear) finite
 *       element operators.
 *       </td></tr>
 *
 *   <tr valign="top">
 *       <td>step-49</td>
 *       <td> Advanced mesh creation and manipulation techniques.
 *         <br/> (Also available as a Python <a href="https://github.com/dealii/dealii/blob/master/examples/step-49/step-49.ipynb">Jupyter notebook</a>)
 *       </td></tr>
 *
 *   <tr valign="top">
 *       <td>step-50</td>
 *       <td> Geometric multigrid on adaptive meshes distributed in parallel.
 *         <br/> Keywords: Multigrid, MGLevelObject, MGConstrainedDoFs, IndexSet, MGTools, PreconditionMG, MatrixFree, FEInterfaceValues, MeshWorker::mesh_loop()
 *       </td></tr>
 *
 *   <tr valign="top">
 *       <td>step-51</td>
 *       <td> Solving the convection-diffusion equation with a hybridizable
 *       discontinuous Galerkin method using face elements.
 *       </td></tr>
 *
 *   <tr valign="top">
 *       <td>step-53</td>
 *       <td> Describing the geometry of complex domains and curved boundaries.
 *         <br/> Keywords: Functions::InterpolatedUniformGridData, ChartManifold
 *         <br/> (Also available as a Python <a href="https://github.com/dealii/dealii/blob/master/examples/step-53/step-53.ipynb">Jupyter notebook</a>)
 *       </td></tr>
 *
 *   <tr valign="top">
 *       <td>step-54</td>
 *       <td> Using CAD files to describe the boundary of your domain.
 *       <br/> Keywords: Manifold, OpenCASCADE::read_IGES(),
 *       OpenCASCADE::NormalProjectionManifold
 *       </td></tr>
 *
 *   <tr valign="top">
 *       <td>step-55</td>
 *       <td> Solving the Stokes problem in parallel.
 *       </td></tr>
 *
 *   <tr valign="top">
 *       <td>step-56</td>
 *       <td> Geometric Multigrid for Stokes.
 *       </td></tr>
 *
 *   <tr valign="top">
 *       <td>step-57</td>
 *       <td> Incompressible, stationary Navier Stokes equations.
 *       </td></tr>
 *
 *   <tr valign="top">
 *       <td>step-58</td>
 *       <td> The nonlinear Schr&ouml;dinger equation.
 *       </td></tr>
 *
 *   <tr valign="top">
 *       <td>step-59</td>
 *       <td> Solving a Poisson problem discretized with an interior penalty DG
 *       method and a multilevel preconditioner in a matrix-free fashion using
 *       a massively parallel implementation.
 *       <br/> Keywords: FEFaceEvaluation, FE_DGQHermite
 *       </td></tr>
 *
 *   <tr valign="top">
 *       <td>step-60</td>
 *       <td> Distributed Lagrange multipliers for the solution of
 *       Poisson problems in complex domains with constraints defined
 *       on non-matching grids.
 *       </td></tr>
 *
 *   <tr valign="top">
 *       <td>step-61</td>
 *       <td> Solving the Poisson problem with the "weak Galerkin" finite element
 *       method.
 *       </td></tr>
 *
 *   <tr valign="top">
 *       <td>step-62</td>
 *       <td> Resonance frequency and bandgap of a phononic crystal. Elastic
 *       wave equation in the frequency domain with Perfectly Matched Layer
 *       boundary conditions. Parallelization via MUMPS and MPI.
 *       <br/> (Also available as a Python <a href="https://github.com/dealii/dealii/blob/master/examples/step-62/step-62.ipynb">Jupyter notebook</a>)
 *       </td></tr>
 *
 *   <tr valign="top">
 *       <td>step-63</td>
 *       <td>Block smoothers for geometric multigrid. A scalar convection
 *       diffusion equation is solved with different additive or
 *       multiplicative multigrid smoothers.
 *       <br/> Keywords: Multigrid, MeshWorker::mesh_loop(),
 *       MGSmootherPrecondition, RelaxationBlock, DoFRenumbering::downstream()
 *       </td></tr>
 *
 *   <tr valign="top">
 *       <td>step-64</td>
 *       <td> Solving a Helmholtz problem using matrix-free methods on the GPU
 *       with MPI parallelization.
 *       <br/> Keywords: Portable::MatrixFree, Portable::FEEvaluation, Kokkos
 *       </td></tr>
 *
 *   <tr valign="top">
 *       <td>step-65</td>
 *        <td> The TransfiniteInterpolationManifold and MappingQCache classes for
 *        advanced manifold operations.
 *       </td></tr>
 *
 *   <tr valign="top">
 *       <td>step-66</td>
 *       <td> A matrix-free geometric multigrid solver for a nonlinear problem.
 *       <br/> Keywords: MatrixFree, Multigrid,
 *       MGTransferMatrixFree::interpolate_to_mg(), MatrixFreeTools::compute_diagonal(),
 *       TransfiniteInterpolationManifold, MappingQGeneric
 *       </td></tr>
 *
 *   <tr valign="top">
 *       <td>step-67</td>
 *        <td> Solving the Euler equations of compressible gas dynamics with an
 *        explicit time integrator and high-order discontinuous Galerkin
 *        methods based on matrix-free implementations.
 *       </td></tr>
 *
 *   <tr valign="top">
 *       <td>step-68</td>
 *        <td> Simulation of the motion of massless tracer particles in a vortical flow.
 *             Parallel simulation of the advection of particles with load balancing.
 *        <br/> Keywords: Particles
 *       </td></tr>
 *
 *   <tr valign="top">
 *       <td>step-69</td>
 *        <td> Hyperbolic conservation laws: a first-order guaranteed maximum
 *        wavespeed method for the compressible Euler equations. Explicit time
 *        stepping.
 *       </td></tr>
 *
 *   <tr valign="top">
 *       <td>step-70</td>
 *       <td> A fluid structure interaction problem on fully distributed
 *       non-matching grids, using penalty methods, and a coupling constructed
 *       through a ParticleHandler object.
 *       <br/> Keywords: Particles
 *       </td></tr>
 *
 *   <tr valign="top">
 *       <td>step-71</td>
 *       <td> Constitutive modelling: a demonstration of how automatic and symbolic 
 *       differentiation can be used to rapidly implement a complex coupled constitutive
 *       law.
 *       <br/> Keywords: Automatic differentiation, Symbolic differentiation, 
 *       Constitutive modelling
 *       </td></tr>
 *
 *   <tr valign="top">
 *       <td>step-72</td>
 *       <td> A nonlinear elliptic problem: The minimal surface equation.
 *       Newton's method. Using automatic differentiation to linearize the 
 *       residual, or to compute the full linear system from an energy
 *       functional.
 *       <br/> Keywords: Automatic differentiation, MeshWorker::mesh_loop()
 *       </td></tr>
 *
 *   <tr valign="top">
 *       <td>step-74</td>
 *       <td> The Symmetric interior penalty Galerkin (SIPG) method for Poisson's equation.
 *       <br/> Keywords: MeshWorker::mesh_loop(), FEInterfaceValues, ConvergenceTable
 *       </td></tr>
 *
 *   <tr valign="top">
 *       <td>step-75</td>
 *       <td> Solving the Laplace equation on hp-adaptive meshes with MatrixFree
 *       methods on thousands of processors.
 *       <br/> Keywords: parallel::distributed::Triangulation, hp::Refinement, MatrixFree
 *       </td></tr>
 *
 *   <tr valign="top">
 *       <td>step-76</td>
 *       <td> Like step-67, but for demonstrating MPI-3.0 shared-memory features.
 *       <br/> Keywords: MatrixFree, MatrixFree::cell_loop()
 *       </td></tr>
 *
 *   <tr valign="top">
 *       <td>step-77</td>
 *       <td> The nonlinear minimal surface equation revisited.
 *       Interfacing with SUNDIALS' KINSOL nonlinear solver.
 *       </td></tr>
 *
 *   <tr valign="top">
 *       <td>step-78</td>
 *       <td> Solving the Black-Scholes equation for options pricing in 1d.
 *       </td></tr>
 *
 *   <tr valign="top">
 *       <td>step-79</td>
 *       <td> A topology optimization program for elastic media using the solid
 *       isotropic material penalization (SIMP) formulation.
 *       </td></tr>
 *
 *   <tr valign="top">
 *       <td>step-81</td>
 *        <td> Solving the complex-valued time-harmonic Maxwell equations.
 *       </td></tr>
 *
 *   <tr valign="top">
 *       <td>step-82</td>
 *        <td> Solving the fourth-order biharmonic equation using a lifting operator approach.
 *       </td></tr>
 *
 *   <tr valign="top">
 *       <td>step-83</td>
 *       <td> Serialization, checkpoint/restart.
 *       </td></tr>
 *
 *   <tr valign="top">
 *       <td>step-85</td>
 *       <td> Solving the Poisson equation using the cut finite element method.
 *       <br/> Keywords: FEInterfaceValues, NonMatching::FEImmersedSurfaceValues
 *       </td></tr>
 *
 *   <tr valign="top">
 *       <td>step-86</td>
 *       <td> The heat equation, solved with an external time stepping
 *       library
 *       <br/> Keywords: PETScWrappers::TimeStepper
 *       </td></tr>
 *
 *   <tr valign="top">
 *       <td>step-87</td>
 *       <td> Evaluation of finite element solutions at arbitrary points within a distributed
 *       mesh with application to two-phase flow.
 *       <br/> Keywords: Utilities::MPI::RemotePointEvaluation, VectorTools::point_values()
 *       </td></tr>
 *
 *   <tr valign="top">
 *       <td>step-89</td>
 *       <td> Matrix-free operator evaluation for non-matching and Chimera methods with application
 *       to acoustic conservation equations.
 *       <br/> Keywords: FERemoteEvaluation
 *       </td></tr>
 *
 *   <tr valign="top">
 *       <td>step-90</td>
 *       <td> Solving the Laplace-Beltrami equation on a surface using the trace finite element method.
 *       <br/> Keywords: MeshWorker::mesh_loop(), NonMatching::FEImmersedSurfaceValues
 *       </td></tr>
<<<<<<< HEAD
 *
 *   <tr valign="top">
 *       <td>step-92</td>
 *       <td> An example from high-voltage engineering solving Laplace-equation; 
 *            mesh-generation using Gmsh; mesh-import using GridIn class; 
 *            using a DataPostprocessor for exporting solution and electrical field distribution
 *       <br/> Keywords: ParameterAcceptor, GridIn, DataOut, DataPostprocessor, PETScWrappers::SparseDirectMUMPS
=======
 * 
 *   <tr valign="top">
 *       <td>step-93</td>
 *       <td> Using nonlocal dofs to solve a simple optimization problem with the Poisson equation
 *       <br/> Keywords: nonlocal dofs, optimization, Poisson
>>>>>>> 5a760040
 *       </td></tr>
 * </table>
 *
 *
 * <a name="topic"></a>
 * <h3>Tutorial programs grouped by topics</h3>
 *
 * <h4><b>Basic techniques</b></h4>
 * <table align="center" width="90%">
 *
 *   <tr valign="top">
 *     <td width="400px"> Creating a grid. A simple way to write it to a file
 *     <td>step-1</td>
 *     </td>
 *   </tr>
 *
 *   <tr valign="top">
 *     <td> Degrees of freedom
 *     <td>step-2</td>
 *     </td>
 *   </tr>
 *
 *   <tr valign="top">
 *     <td> Solving the Laplace equation
 *     <td>step-3</td>
 *     </td>
 *   </tr>
 *
 *   <tr valign="top">
 *     <td> Dimension independent programming, non-zero data
 *     <td>step-4</td>
 *     </td>
 *   </tr>
 *
 *   <tr valign="top">
 *     <td> Computing on uniformly refined meshes
 *     <td>step-5</td>
 *     </td>
 *   </tr>
 *
 *   <tr valign="top">
 *     <td> Adaptivity
 *     <td>step-6, step-26</td>
 *     </td>
 *   </tr>
 *
 *   <tr valign="top">
 *     <td> Evaluating errors
 *     <td>step-7</td>
 *     </td>
 *
 *   <tr valign="top">
 *     <td> Nonlinear problems, Newton's method
 *     </td>
 *     <td>step-15</td>
 *   </tr>
 *
 * </table>
 * <h4><b>Advanced techniques</b></h4>
 * <table align="center" width="90%">
 *
 *   <tr valign="top">
 *     <td width="400px"> Multithreading
 *     </td>
 *     <td>
 *       step-9,
 *       step-28,
 *       step-32,
 *       step-44,
 *       step-48,
 *       step-51,
 *       step-69
 *     </td>
 *   </tr>
 *
 *   <tr valign="top">
 *     <td> Block solvers and preconditioners
 *     </td>
 *     <td>
 *       step-20,
 *       step-21,
 *       step-22,
 *       step-31,
 *       step-32,
 *       step-43,
 *       step-44,
 *       step-55,
 *       step-56,
 *       step-57,
 *       step-60,
 *       step-70
 *     </td>
 *   </tr>
 *
 *   <tr valign="top">
 *     <td> Using Trilinos
 *     </td>
 *     <td>
 *       step-31,
 *       step-32,
 *       step-33,
 *       step-40,
 *       step-41,
 *       step-42,
 *       step-43,
 *       step-50,
 *       step-55,
 *       step-71,
 *       step-72,
 *       step-75
 *     </td>
 *   </tr>
 *
 *   <tr valign="top">
 *     <td> Parallelization via PETSc and MPI
 *     </td>
 *     <td>
 *       step-17,
 *       step-18,
 *       step-40,
 *       step-50,
 *       step-55,
 *       step-86
 *     </td>
 *   </tr>
 *
 *   <tr valign="top">
 *     <td> Parallelization via Trilinos and MPI
 *     </td>
 *     <td>
 *       step-32,
 *       step-40,
 *       step-42,
 *       step-50,
 *       step-55,
 *       step-70
 *     </td>
 *   </tr>
 *
 *   <tr valign="top">
 *     <td> Parallelization via MUMPS and MPI
 *     </td>
 *     <td>
 *       step-62,
 *       step-92
 *     </td>
 *   </tr>
 *
 *   <tr valign="top">
 *     <td> Parallelization via Kokkos and MPI
 *     </td>
 *     <td>
 *       step-64
 *     </td>
 *   </tr>
 *
 *   <tr valign="top">
 *     <td> Parallelization on very large numbers of processors
 *     </td>
 *     <td>
 *       step-32,
 *       step-37,
 *       step-40,
 *       step-42,
 *       step-50,
 *       step-55,
 *       step-59,
 *       step-66,
 *       step-67,
 *       step-69,
 *       step-70,
 *       step-75,
 *       step-86
 *     </td>
 *   </tr>
 *
 *   <tr valign="top">
 *     <td> Input parameter handling
 *     </td>
 *     <td>
 *       step-28,
 *       step-29,
 *       step-32,
 *       step-33,
 *       step-34,
 *       step-35,
 *       step-36,
 *       step-42,
 *       step-44,
 *       step-60,
 *       step-62,
 *       step-69,
 *       step-70,
 *       step-71,
 *       step-72,
 *       step-86
 *     </td>
 *   </tr>
 *
 *   <tr valign="top">
 *     <td> Higher order mappings
 *     </td>
 *     <td>
 *       step-10,
 *       step-11,
 *       step-32,
 *       step-60,
 *       step-65,
 *       step-66,
 *       step-67
 *     </td>
 *   </tr>
 *
 *   <tr valign="top">
 *     <td> Error indicators and estimators
 *     </td>
 *     <td>
 *       step-6,
 *       step-9,
 *       step-14,
 *       step-39,
 *       step-50,
 *       step-74,
 *       step-86
 *     </td>
 *   </tr>
 *
 *   <tr valign="top">
 *     <td> Transferring solutions across mesh refinement
 *     </td>
 *     <td>
 *       step-15,
 *       step-28,
 *       step-31,
 *       step-32,
 *       step-33,
 *       step-42,
 *       step-43,
 *       step-57,
 *       step-70
 *     </td>
 *   </tr>
 *
 *   <tr valign="top">
 *     <td> Discontinuous Galerkin methods
 *     </td>
 *     <td>
 *       step-12,
 *       step-21,
 *       step-39,
 *       step-46,
 *       step-47,
 *       step-51,
 *       step-59,
 *       step-61,
 *       step-67,
 *       step-74,
 *       step-82
 *     </td>
 *   </tr>
 *
 *   <tr valign="top">
 *     <td> hp-finite elements
 *     </td>
 *     <td>
 *       step-27,
 *       step-46,
 *       step-75
 *     </td>
 *   </tr>
 *
 *   <tr valign="top">
 *     <td> Anisotropic refinement for DG finite element methods
 *     </td>
 *     <td>step-30</td>
 *   </tr>
 *
 *   <tr valign="top">
 *     <td> Computing Jacobians from residuals, automatic and symbolic differentiation
 *     </td>
 *     <td>
 *       step-33,
 *       step-71,
 *       step-72
 *     </td>
 *   </tr>
 *
 *   <tr valign="top">
 *     <td> Operator splitting
 *     </td>
 *     <td>step-21, step-31, step-32, step-58</td>
 *   </tr>
 *
 *   <tr valign="top">
 *     <td> Boundary element methods, curved manifolds
 *     </td>
 *     <td>
 *       step-32,
 *       step-34,
 *       step-38,
 *       step-53,
 *       step-54,
 *       step-65
 *     </td>
 *   </tr>
 *
 *   <tr valign="top">
 *     <td> Periodic boundary conditions
 *     </td>
 *     <td>
 *       step-45,
 *       step-59
 *     </td>
 *   </tr>
 *
 *   <tr valign="top">
 *     <td> Matrix-free methods with sum factorization
 *     </td>
 *     <td>
 *       step-37,
 *       step-48,
 *       step-50,
 *       step-59,
 *       step-64,
 *       step-66,
 *       step-67,
 *       step-75,
 *       step-76,
 *       step-89
 *     </td>
 *   </tr>
 *
 *   <tr valign="top">
 *     <td> Advanced meshes and geometries
 *     </td>
 *     <td>
 *       step-49,
 *       step-53,
 *       step-54,
 *       step-65
 *     </td>
 *   </tr>
 *
 *   <tr valign="top">
 *     <td> Non-matching algorithms
 *     </td>
 *     <td>
 *       step-60,
 *       step-70,
 *       step-85,
 *       step-87,
 *       step-89
 *     </td>
 *   </tr>
 *
 *   <tr valign="top">
 *     <td> HDF5 and Python
 *     </td>
 *     <td>
 *       step-62
 *     </td>
 *   </tr>
 *
 *   <tr valign="top">
 *     <td> Particles
 *     </td>
 *     <td>
 *     step-19,
 *     step-68,
 *     step-70
 *     </td>
 *   </tr>
 *
 * </table>
 *
 *
 * <h4><b>Linear solvers</b></h4>
 * <table align="center" width="90%">
 *
 *   <tr valign="top">
 *     <td width="400px"> Conjugate Gradient solver
 *     </td>
 *     <td>step-3</td>
 *   </tr>
 *
 *   <tr valign="top">
 *     <td> Preconditioned CG solver
 *     </td>
 *     <td>step-5</td>
 *   </tr>
 *
 *   <tr valign="top">
 *     <td> BiCGStab
 *     </td>
 *     <td>step-9</td>
 *   </tr>
 *
 *   <tr valign="top">
 *     <td> Direct solvers
 *     </td>
 *     <td>
 *       step-29,
 *       step-44,
 *       step-47,
 *       step-46,
 *       step-58,
 *       step-62,
 *       step-81,
 *       step-82
 *     </td>
 *   </tr>
 *
 *   <tr valign="top">
 *     <td> Multilevel preconditioners
 *     </td>
 *     <td>
 *       step-16,
 *       step-31,
 *       step-32,
 *       step-37,
 *       step-39,
 *       step-41,
 *       step-42,
 *       step-43,
 *       step-50,
 *       step-56,
 *       step-59,
 *       step-63,
 *       step-66,
 *       step-75
 *     </td>
 *   </tr>
 *
 *   <tr valign="top">
 *     <td> Parallel solvers
 *     </td>
 *     <td>
 *       step-17,
 *       step-18,
 *       step-32,
 *       step-37,
 *       step-40,
 *       step-42,
 *       step-50,
 *       step-55,
 *       step-59,
 *       step-66,
 *       step-75,
 *       step-86
 *     </td>
 *   </tr>
 *
 *   <tr valign="top">
 *     <td> Block and Schur complement solvers
 *     </td>
 *     <td>
 *       step-20,
 *       step-21,
 *       step-22,
 *       step-31,
 *       step-32,
 *       step-43,
 *       step-55,
 *       step-56,
 *       step-57,
 *       step-60,
 *       step-70
 *     </td>
 *   </tr>
 *
 *   <tr valign="top">
 *     <td> Decoupled projection solvers
 *     </td>
 *     <td>step-35</td>
 *   </tr>
 *
 *   <tr valign="top">
 *     <td> Linear Newton systems from nonlinear equations
 *     </td>
 *     <td>
 *       step-15,
 *       step-33,
 *       step-41,
 *       step-42,
 *       step-44,
 *       step-57
 *     </td>
 *   </tr>
 *
 *   <tr valign="top">
 *     <td> Eigenvalue solvers
 *     </td>
 *     <td>step-36</td>
 *   </tr>
 *
 *   <tr valign="top">
 *     <td> Linear operators
 *     </td>
 *     <td>
 *       step-44,
 *       step-60,
 *       step-70
 *     </td>
 *   </tr>
 *
 * </table>
 *
 *
 * <h4><b>Other equations</b></h4>
 * <table align="center" width="90%">
 *
 *   <tr valign="top">
 *     <td width="400px"> Helmholtz equation
 *     </td>
 *     <td>
 *       step-7,
 *       step-29,
 *       step-62,
 *       step-64
 *     </td>
 *   </tr>
 *
 *   <tr valign="top">
 *     <td> Elasticity and elasto-plasticity equations
 *     </td>
 *     <td>
 *       step-8,
 *       step-42,
 *       step-46,
 *       step-62
 *     </td>
 *   </tr>
 *
 *   <tr valign="top">
 *     <td> Heat equation
 *     </td>
 *     <td>
 *       step-26
 *     </td>
 *   </tr>
 *
 *   <tr valign="top">
 *     <td> Minimal surface equation
 *     </td>
 *     <td>
 *       step-15
 *     </td>
 *   </tr>
 *
 *   <tr valign="top">
 *     <td> Quasi-static elasticity equations
 *     </td>
 *     <td>
 *       step-18,
 *       step-44
 *     </td>
 *   </tr>
 *
 *   <tr valign="top">
 *     <td> Transport (advection) equations
 *     </td>
 *     <td>step-9,
 *         step-21,
 *         step-31,
 *         step-32,
 *         step-43,
 *         step-51
 *     </td>
 *   </tr>
 *
 *   <tr valign="top">
 *     <td> The nonlinear hyperbolic Euler system of compressible gas dynamics
 *     </td>
 *     <td>
 *       step-33,
 *       step-67,
 *       step-69,
 *       step-76
 *     </td>
 *   </tr>
 *
 *   <tr valign="top">
 *     <td> Mixed Laplace, Darcy, Porous media
 *     </td>
 *     <td>
 *       step-20,
 *       step-21,
 *       step-43
 *     </td>
 *   </tr>
 *
 *   <tr valign="top">
 *     <td> Stokes and incompressible Navier-Stokes flow
 *     </td>
 *     <td>
 *       step-22,
 *       step-31,
 *       step-32,
 *       step-35,
 *       step-46,
 *       step-55,
 *       step-56,
 *       step-57,
 *       step-70
 *     </td>
 *   </tr>
 *
 *   <tr valign="top">
 *     <td> The wave equation, in linear and nonlinear variants
 *     </td>
 *     <td>
 *       step-23,
 *       step-24,
 *       step-25,
 *       step-48,
 *       step-58
 *     </td>
 *   </tr>
 *
 *   <tr valign="top">
 *     <td> A multigroup diffusion problem in neutron transport
 *     </td>
 *     <td>step-28</td>
 *   </tr>
 *
 *   <tr valign="top">
 *     <td> Irrotational flow
 *     </td>
 *     <td>step-34</td>
 *   </tr>
 *
 *   <tr valign="top">
 *     <td> An eigenspectrum problem
 *     </td>
 *     <td>step-36</td>
 *   </tr>
 *
 *   <tr valign="top">
 *     <td> Fourth-order biharmonic equation
 *     </td>
 *     <td>
 *       step-47, 
 *       step-82
 *     </td>
 *   </tr>
 *
 *   <tr valign="top">
 *     <td> The obstacle problem, a variational inequality
 *     </td>
 *     <td>
 *       step-41,
 *       step-42
 *     </td>
 *   </tr>
 *
 *   <tr valign="top">
 *     <td> The nonlinear Schr&ouml;dinger equation
 *     </td>
 *     <td>step-58</td>
 *   </tr>
 *
 *   <tr valign="top">
 *     <td> The time-harmonic Maxwell equations
 *     </td>
 *     <td>step-81</td>
 *   </tr>
 *
 *   <tr valign="top">
 *     <td> Coupling different equations in different parts of the domain
 *     </td>
 *     <td>step-46</td>
 *   </tr>
 *
 * </table>
 *
 *
 *
 * <h4><b>%Vector problems</b></h4>
 * <table align="center" width="90%">
 *
 *   <tr valign="top">
 *     <td width="400px"> Elasticity and elasto-plasticity equations
 *     </td>
 *     <td>
 *       step-8,
 *       step-42
 *     </td>
 *   </tr>
 *
 *   <tr valign="top">
 *     <td> Mixed Laplace
 *     </td>
 *     <td>step-20</td>
 *   </tr>
 *
 *   <tr valign="top">
 *     <td> Mixed Laplace plus an advection equation
 *     </td>
 *     <td>step-21,
 *         step-43
 *     </td>
 *   </tr>
 *
 *   <tr valign="top">
 *     <td> Incompressible Stokes and Navier-Stokes flow
 *     </td>
 *     <td>step-22,
 *         step-31,
 *         step-32,
 *         step-35,
 *         step-55,
 *         step-56,
 *         step-57,
 *         step-70
 *    </td>
 *   </tr>
 *
 *   <tr valign="top">
 *     <td> A complex-valued Helmholtz problem
 *     </td>
 *     <td>step-29</td>
 *   </tr>
 *
 *   <tr valign="top">
 *     <td> The Euler equations of compressible gas dynamics
 *     </td>
 *     <td>
 *       step-33,
 *       step-67,
 *       step-69,
 *       step-76
 *     </td>
 *   </tr>
 *
 *   <tr valign="top">
 *     <td> Coupling different equations in different parts of the domain
 *     <td>step-46</td>
 *   </tr>
 *
 * </table>
 *
 *
 *
 * <h4><b>Time dependent problems</b></h4>
 * <table align="center" width="90%">
 *
 *   <tr valign="top">
 *     <td> The heat equation
 *     </td>
 *     <td>
 *       step-26,
 *       step-86
 *     </td>
 *   </tr>
 *
 *   <tr valign="top">
 *     <td width="400px"> Quasi-static elasticity
 *     </td>
 *     <td>
 *      step-18,
 *      step-44
 *     </td>
 *   </tr>
 *
 *   <tr valign="top">
 *     <td> Porous media flow
 *     </td>
 *     <td>step-21,
 *         step-43
 *     </td>
 *   </tr>
 *
 *   <tr valign="top">
 *     <td> The wave equation, in linear and nonlinear variants
 *     </td>
 *     <td>step-23,
 *         step-24,
 *         step-25,
 *         step-48,
 *         step-58
 *     </td>
 *   </tr>
 *
 *   <tr valign="top">
 *     <td> Time dependent Stokes flow driven by buoyancy
 *     </td>
 *     <td>step-31,
 *         step-32
 *     </td>
 *   </tr>
 *
 *   <tr valign="top">
 *     <td> The Euler equations of compressible gas dynamics
 *     </td>
 *     <td>
 *       step-33,
 *       step-67,
 *       step-69,
 *       step-76
 *     </td>
 *   </tr>
 *
 *   <tr valign="top">
 *     <td> The nonlinear Schr&ouml;dinger equation
 *     </td>
 *     <td>step-58</td>
 *   </tr>
 *
 *   <tr valign="top">
 *     <td> Time dependent fluid structure interaction problems
 *     </td>
 *     <td>step-70</td>
 *   </tr>
 * </table>
 */<|MERGE_RESOLUTION|>--- conflicted
+++ resolved
@@ -700,7 +700,6 @@
  *       <td> Solving the Laplace-Beltrami equation on a surface using the trace finite element method.
  *       <br/> Keywords: MeshWorker::mesh_loop(), NonMatching::FEImmersedSurfaceValues
  *       </td></tr>
-<<<<<<< HEAD
  *
  *   <tr valign="top">
  *       <td>step-92</td>
@@ -708,13 +707,12 @@
  *            mesh-generation using Gmsh; mesh-import using GridIn class; 
  *            using a DataPostprocessor for exporting solution and electrical field distribution
  *       <br/> Keywords: ParameterAcceptor, GridIn, DataOut, DataPostprocessor, PETScWrappers::SparseDirectMUMPS
-=======
+ *       </td></tr>
  * 
  *   <tr valign="top">
  *       <td>step-93</td>
  *       <td> Using nonlocal dofs to solve a simple optimization problem with the Poisson equation
  *       <br/> Keywords: nonlocal dofs, optimization, Poisson
->>>>>>> 5a760040
  *       </td></tr>
  * </table>
  *
