--- conflicted
+++ resolved
@@ -491,20 +491,13 @@
 
     if (additional_data.output_details)
 #if PETSC_VERSION_GT(3,7,0)
-<<<<<<< HEAD
-      PetscOptionsSetValue(NULL, "-pc_hypre_boomeramg_print_statistics","1");
-#else
-      PetscOptionsSetValue("-pc_hypre_boomeramg_print_statistics","1");
-=======
     PetscOptionsSetValue(NULL, "-pc_hypre_boomeramg_print_statistics","1");
 #else
     PetscOptionsSetValue("-pc_hypre_boomeramg_print_statistics","1");
->>>>>>> 3c902e2f
 #endif
 
     if (additional_data.output_details)
 #if PETSC_VERSION_GT(3,7,0)
-<<<<<<< HEAD
       PetscOptionsSetValue(NULL, "-pc_hypre_boomeramg_agg_nl",
                            Utilities::int_to_string(
                              additional_data.aggressive_coarsening_num_levels
@@ -514,17 +507,6 @@
                            Utilities::int_to_string(
                              additional_data.aggressive_coarsening_num_levels
                            ).c_str());
-=======
-    PetscOptionsSetValue(OANULL, "-pc_hypre_boomeramg_agg_nl",
-                 	 Utilities::int_to_string(
-                         additional_data.aggressive_coarsening_num_levels
-                         ).c_str());
-#else
-    PetscOptionsSetValue("-pc_hypre_boomeramg_agg_nl",
-			 Utilities::int_to_string(
-                         additional_data.aggressive_coarsening_num_levels
-                         ).c_str());
->>>>>>> 3c902e2f
 #endif
 
     std::stringstream ssStream;
@@ -558,11 +540,7 @@
     else
       {
 #if PETSC_VERSION_GT(3,7,0)
-<<<<<<< HEAD
-        PetscOptionsSetValue(NULL, "-pc_hypre_boomeramg_relax_type_up", "SOR/Jacobi");
-=======
 	PetscOptionsSetValue(NULL, "-pc_hypre_boomeramg_relax_type_up", "SOR/Jacobi");
->>>>>>> 3c902e2f
         PetscOptionsSetValue(NULL, "-pc_hypre_boomeramg_relax_type_down", "SOR/Jacobi");
         PetscOptionsSetValue(NULL, "-pc_hypre_boomeramg_relax_type_coarse", "Gaussian-elimination");
 #else
