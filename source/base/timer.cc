// ---------------------------------------------------------------------
//
// Copyright (C) 1998 - 2015 by the deal.II authors
//
// This file is part of the deal.II library.
//
// The deal.II library is free software; you can use it, redistribute
// it, and/or modify it under the terms of the GNU Lesser General
// Public License as published by the Free Software Foundation; either
// version 2.1 of the License, or (at your option) any later version.
// The full text of the license can be found in the file LICENSE at
// the top level of the deal.II distribution.
//
// ---------------------------------------------------------------------

#include <deal.II/base/timer.h>
#include <deal.II/base/exceptions.h>
#include <deal.II/base/utilities.h>
#include <sstream>
#include <iostream>
#include <iomanip>
#include <algorithm>
#include <stddef.h>

#if defined(DEAL_II_HAVE_SYS_TIME_H) && defined(DEAL_II_HAVE_SYS_RESOURCE_H)
#  include <sys/time.h>
#  include <sys/resource.h>
#endif

#ifdef DEAL_II_MSVC
#  include <windows.h>
#endif



DEAL_II_NAMESPACE_OPEN

// in case we use an MPI compiler, need
// to create a communicator just for the
// current process
Timer::Timer()
  :
  cumulative_time (0.),
  cumulative_wall_time (0.)
#ifdef DEAL_II_WITH_MPI
  , mpi_communicator (MPI_COMM_SELF)
  , sync_wall_time (false)
#endif
{
  start();
}



// in case we use an MPI compiler, use
// the communicator given from input
#ifdef DEAL_II_WITH_MPI
Timer::Timer(MPI_Comm mpi_communicator,
             bool sync_wall_time_)
  :
  cumulative_time (0.),
  cumulative_wall_time (0.),
  mpi_communicator (mpi_communicator),
  sync_wall_time(sync_wall_time_)
{
  start();
}
#endif

#ifdef DEAL_II_MSVC

namespace
{
  namespace windows
  {
    double wall_clock()
    {
      LARGE_INTEGER freq, time;
      QueryPerformanceFrequency(&freq);
      QueryPerformanceCounter(&time);
      return (double) time.QuadPart / freq.QuadPart;
    }


    double cpu_clock()
    {
      FILETIME cpuTime, sysTime, createTime, exitTime;
      if (GetProcessTimes(GetCurrentProcess(),  &createTime,
                          &exitTime, &sysTime, &cpuTime))
        {
          return (double)(((unsigned long long)cpuTime.dwHighDateTime << 32)
                          | cpuTime.dwLowDateTime) / 1e6;
        }
      return 0;
    }
  }
}

#endif


void Timer::start ()
{
  running    = true;

#ifdef DEAL_II_WITH_MPI
  if (sync_wall_time)
    MPI_Barrier(mpi_communicator);
#endif

#if defined(DEAL_II_HAVE_SYS_TIME_H) && defined(DEAL_II_HAVE_SYS_RESOURCE_H)

//TODO: Break this out into a function like the functions in
//namespace windows above
  struct timeval wall_timer;
  gettimeofday(&wall_timer, NULL);
  start_wall_time = wall_timer.tv_sec + 1.e-6 * wall_timer.tv_usec;

  rusage usage;
  getrusage (RUSAGE_SELF, &usage);
  start_time = usage.ru_utime.tv_sec + 1.e-6 * usage.ru_utime.tv_usec;

  rusage usage_children;
  getrusage (RUSAGE_CHILDREN, &usage_children);
  start_time_children = usage_children.ru_utime.tv_sec + 1.e-6 * usage_children.ru_utime.tv_usec;

#elif defined(DEAL_II_MSVC)
  start_wall_time = windows::wall_clock();
  start_time = windows::cpu_clock();
  start_time_children = start_time;
#else
#  error Unsupported platform. Porting not finished.
#endif
}



double Timer::stop ()
{
  if (running)
    {
      running = false;

#if defined(DEAL_II_HAVE_SYS_TIME_H) && defined(DEAL_II_HAVE_SYS_RESOURCE_H)
//TODO: Break this out into a function like the functions in
//namespace windows above
      rusage usage;
      getrusage (RUSAGE_SELF, &usage);
      const double dtime = usage.ru_utime.tv_sec + 1.e-6 * usage.ru_utime.tv_usec;
      cumulative_time += dtime - start_time;

      rusage usage_children;
      getrusage (RUSAGE_CHILDREN, &usage_children);
      const double dtime_children =
        usage_children.ru_utime.tv_sec + 1.e-6 * usage_children.ru_utime.tv_usec;
      cumulative_time += dtime_children - start_time_children;

      struct timeval wall_timer;
      gettimeofday(&wall_timer, NULL);
      last_lap_time = wall_timer.tv_sec + 1.e-6 * wall_timer.tv_usec
<<<<<<< HEAD
             - start_wall_time;
=======
                      - start_wall_time;
>>>>>>> 9524b225
#elif defined(DEAL_II_MSVC)
      last_lap_time = windows::wall_clock() - start_wall_time;
      cumulative_time += windows::cpu_clock() - start_time;
#else
#  error Unsupported platform. Porting not finished.
#endif

#ifdef DEAL_II_WITH_MPI
      if (sync_wall_time && Utilities::MPI::job_supports_mpi())
        {
          this->mpi_data
            = Utilities::MPI::min_max_avg (last_lap_time, mpi_communicator);
          last_lap_time = this->mpi_data.max;
          cumulative_wall_time += last_lap_time;
        }
      else
#endif
        cumulative_wall_time += last_lap_time;
    }
  return cumulative_time;
}



double Timer::get_lap_time() const
{
<<<<<<< HEAD
  // time already has the difference
  // between the last start()/stop()
  // cycle.
#ifdef DEAL_II_WITH_MPI
  if (Utilities::System::job_supports_mpi())
    return Utilities::MPI::max (last_lap_time, mpi_communicator);
  else
#endif
    return last_lap_time;

=======
  // time already has the difference between the last start()/stop() cycle.
  return Utilities::MPI::max (last_lap_time, mpi_communicator);
>>>>>>> 9524b225
}



double Timer::operator() () const
{
  if (running)
    {
#if defined(DEAL_II_HAVE_SYS_TIME_H) && defined(DEAL_II_HAVE_SYS_RESOURCE_H)
      rusage usage;
      getrusage (RUSAGE_SELF, &usage);
      const double dtime =  usage.ru_utime.tv_sec + 1.e-6 * usage.ru_utime.tv_usec;

      rusage usage_children;
      getrusage (RUSAGE_CHILDREN, &usage_children);
      const double dtime_children =
        usage_children.ru_utime.tv_sec + 1.e-6 * usage_children.ru_utime.tv_usec;

      const double running_time = dtime - start_time + dtime_children
                                  - start_time_children + cumulative_time;

      // in case of MPI, need to get the time passed by summing the time over
      // all processes in the network. works also in case we just want to have
      // the time of a single thread, since then the communicator is
      // MPI_COMM_SELF
      return Utilities::MPI::sum (running_time, mpi_communicator);

#elif defined(DEAL_II_MSVC)
      const double running_time = windows::cpu_clock() - start_time + cumulative_time;
      return running_time;
#else
#  error Unsupported platform. Porting not finished.
#endif
    }
  else
    {
      return Utilities::MPI::sum (cumulative_time, mpi_communicator);
    }
}



double Timer::wall_time () const
{
  if (running)
    {
#if defined(DEAL_II_HAVE_SYS_TIME_H) && defined(DEAL_II_HAVE_SYS_RESOURCE_H)
      struct timeval wall_timer;
      gettimeofday(&wall_timer, NULL);
      return (wall_timer.tv_sec
              + 1.e-6 * wall_timer.tv_usec
              - start_wall_time
              + cumulative_wall_time);
#else
//TODO[BG]: Do something useful here
      return 0;
#endif
    }
  else
    return cumulative_wall_time;
}



void Timer::reset ()
{
  last_lap_time = 0.;
  cumulative_time = 0.;
  cumulative_wall_time = 0.;
  running         = false;
}



/* ---------------------------- TimerOutput -------------------------- */

TimerOutput::TimerOutput (std::ostream &stream,
                          const enum OutputFrequency output_frequency,
                          const enum OutputType output_type)
  :
  output_frequency (output_frequency),
  output_type (output_type),
  out_stream (stream, true),
  output_is_enabled (true)
#ifdef DEAL_II_WITH_MPI
  , mpi_communicator (MPI_COMM_SELF)
#endif
{}



TimerOutput::TimerOutput (ConditionalOStream &stream,
                          const enum OutputFrequency output_frequency,
                          const enum OutputType output_type)
  :
  output_frequency (output_frequency),
  output_type (output_type),
  out_stream (stream),
  output_is_enabled (true)
#ifdef DEAL_II_WITH_MPI
  , mpi_communicator (MPI_COMM_SELF)
#endif
{}


#ifdef DEAL_II_WITH_MPI

TimerOutput::TimerOutput (MPI_Comm      mpi_communicator,
                          std::ostream &stream,
                          const enum OutputFrequency output_frequency,
                          const enum OutputType output_type)
  :
  output_frequency (output_frequency),
  output_type (output_type),
  out_stream (stream, true),
  output_is_enabled (true),
  mpi_communicator (mpi_communicator)
{}



TimerOutput::TimerOutput (MPI_Comm      mpi_communicator,
                          ConditionalOStream &stream,
                          const enum OutputFrequency output_frequency,
                          const enum OutputType output_type)
  :
  output_frequency (output_frequency),
  output_type (output_type),
  out_stream (stream),
  output_is_enabled (true),
  mpi_communicator (mpi_communicator)
{}

#endif


TimerOutput::~TimerOutput()
{
  while (active_sections.size() > 0)
    leave_subsection();

  if ( (output_frequency == summary || output_frequency == every_call_and_summary)
       && output_is_enabled == true)
    print_summary();
}



void
TimerOutput::enter_subsection (const std::string &section_name)
{
  Threads::Mutex::ScopedLock lock (mutex);

  Assert (section_name.empty() == false,
          ExcMessage ("Section string is empty."));

  Assert (std::find (active_sections.begin(), active_sections.end(),
                     section_name) == active_sections.end(),
          ExcMessage (std::string("Cannot enter the already active section <")
                      + section_name + ">."));

  if (sections.find (section_name) == sections.end())
    {
#ifdef DEAL_II_WITH_MPI
      if (mpi_communicator != MPI_COMM_SELF)
        {
          // create a new timer for this section. the second argument
          // will ensure that we have an MPI barrier before starting
          // and stopping a timer, and this ensures that we get the
          // maximum run time for this section over all processors
          sections[section_name].timer = Timer(mpi_communicator, true);
        }
#endif


      sections[section_name].total_cpu_time = 0;
      sections[section_name].total_wall_time = 0;
      sections[section_name].n_calls = 0;
    }

  sections[section_name].timer.reset();
  sections[section_name].timer.start();
  sections[section_name].n_calls++;

  active_sections.push_back (section_name);
}



void
TimerOutput::leave_subsection (const std::string &section_name)
{
  Assert (!active_sections.empty(),
          ExcMessage("Cannot exit any section because none has been entered!"));

  Threads::Mutex::ScopedLock lock (mutex);

  if (section_name != "")
    {
      Assert (sections.find (section_name) != sections.end(),
              ExcMessage ("Cannot delete a section that was never created."));
      Assert (std::find (active_sections.begin(), active_sections.end(),
                         section_name) != active_sections.end(),
              ExcMessage ("Cannot delete a section that has not been entered."));
    }

  // if no string is given, exit the last
  // active section.
  const std::string actual_section_name = (section_name == "" ?
                                           active_sections.back () :
                                           section_name);

  sections[actual_section_name].timer.stop();
  sections[actual_section_name].total_wall_time
  += sections[actual_section_name].timer.wall_time();

  // get cpu time. on MPI systems, add the local contributions. we
  // could do that also in the Timer class itself, but we didn't
  // initialize the Timers here according to that
  double cpu_time = sections[actual_section_name].timer();
  sections[actual_section_name].total_cpu_time
  += Utilities::MPI::sum (cpu_time, mpi_communicator);

  // in case we have to print out something, do that here...
  if ((output_frequency == every_call || output_frequency == every_call_and_summary)
      && output_is_enabled == true)
    {
      std::string output_time;
      std::ostringstream cpu;
      cpu << cpu_time << "s";
      std::ostringstream wall;
      wall << sections[actual_section_name].timer.wall_time() << "s";
      if (output_type == cpu_times)
        output_time = ", CPU time: " + cpu.str();
      else if (output_type == wall_times)
        output_time = ", wall time: " + wall.str() + ".";
      else
        output_time = ", CPU/wall time: " + cpu.str() + " / " + wall.str() + ".";

      out_stream << actual_section_name << output_time
                 << std::endl;
    }

  // delete the index from the list of
  // active ones
  active_sections.erase (std::find (active_sections.begin(), active_sections.end(),
                                    actual_section_name));
}



void
TimerOutput::print_summary () const
{
  // we are going to change the
  // precision and width of output
  // below. store the old values so we
  // can restore it later on
  const std::istream::fmtflags old_flags = out_stream.get_stream().flags();
  const std::streamsize    old_precision = out_stream.get_stream().precision ();
  const std::streamsize    old_width     = out_stream.get_stream().width ();

  // in case we want to write CPU times
  if (output_type != wall_times)
    {
      double total_cpu_time = Utilities::MPI::sum(timer_all(), mpi_communicator);

      // check that the sum of all times is
      // less or equal than the total
      // time. otherwise, we might have
      // generated a lot of overhead in this
      // function.
      double check_time = 0.;
      for (std::map<std::string, Section>::const_iterator
           i = sections.begin(); i!=sections.end(); ++i)
        check_time += i->second.total_cpu_time;

      if (check_time > total_cpu_time)
        total_cpu_time = check_time;

      // generate a nice table
      out_stream << "\n\n"
                 << "+---------------------------------------------+------------"
                 << "+------------+\n"
                 << "| Total CPU time elapsed since start          |";
      out_stream << std::setw(10) << std::setprecision(3) << std::right;
      out_stream << total_cpu_time << "s |            |\n";
      out_stream << "|                                             |            "
                 << "|            |\n";
      out_stream << "| Section                         | no. calls |";
      out_stream << std::setw(10);
      out_stream << std::setprecision(3);
      out_stream << "  CPU time "  << " | % of total |\n";
      out_stream << "+---------------------------------+-----------+------------"
                 << "+------------+";
      for (std::map<std::string, Section>::const_iterator
           i = sections.begin(); i!=sections.end(); ++i)
        {
          std::string name_out = i->first;

          // resize the array so that it is always
          // of the same size
          unsigned int pos_non_space = name_out.find_first_not_of (" ");
          name_out.erase(0, pos_non_space);
          name_out.resize (32, ' ');
          out_stream << std::endl;
          out_stream << "| " << name_out;
          out_stream << "| ";
          out_stream << std::setw(9);
          out_stream << i->second.n_calls << " |";
          out_stream << std::setw(10);
          out_stream << std::setprecision(3);
          out_stream << i->second.total_cpu_time << "s |";
          out_stream << std::setw(10);
          out_stream << std::setprecision(2);
          double value = i->second.total_cpu_time/total_cpu_time * 100;
          if (!numbers::is_finite(value))
            value = 0.0;
          out_stream << value << "% |";
        }
      out_stream << std::endl
                 << "+---------------------------------+-----------+"
                 << "------------+------------+\n"
                 << std::endl;

      if (check_time > total_cpu_time)
        out_stream << std::endl
                   << "Note: The sum of counted times is larger than the total time.\n"
                   << "(Timer function may have introduced too much overhead, or different\n"
                   << "section timers may have run at the same time.)" << std::endl;
    }

  // in case we want to write out wallclock times
  if (output_type != cpu_times)
    {
      double total_wall_time = timer_all.wall_time();

      // now generate a nice table
      out_stream << "\n\n"
                 << "+---------------------------------------------+------------"
                 << "+------------+\n"
                 << "| Total wallclock time elapsed since start    |";
      out_stream << std::setw(10) << std::setprecision(3) << std::right;
      out_stream << total_wall_time << "s |            |\n";
      out_stream << "|                                             |            "
                 << "|            |\n";
      out_stream << "| Section                         | no. calls |";
      out_stream << std::setw(10);
      out_stream << std::setprecision(3);
      out_stream << "  wall time | % of total |\n";
      out_stream << "+---------------------------------+-----------+------------"
                 << "+------------+";
      for (std::map<std::string, Section>::const_iterator
           i = sections.begin(); i!=sections.end(); ++i)
        {
          std::string name_out = i->first;

          // resize the array so that it is always
          // of the same size
          unsigned int pos_non_space = name_out.find_first_not_of (" ");
          name_out.erase(0, pos_non_space);
          name_out.resize (32, ' ');
          out_stream << std::endl;
          out_stream << "| " << name_out;
          out_stream << "| ";
          out_stream << std::setw(9);
          out_stream << i->second.n_calls << " |";
          out_stream << std::setw(10);
          out_stream << std::setprecision(3);
          out_stream << i->second.total_wall_time << "s |";
          out_stream << std::setw(10);
          out_stream << std::setprecision(2);
          double value = i->second.total_wall_time/total_wall_time * 100;
          if (!numbers::is_finite(value))
            value = 0.0;
          out_stream << value << "% |";
        }
      out_stream << std::endl
                 << "+---------------------------------+-----------+"
                 << "------------+------------+\n"
                 << std::endl;
    }

  // restore previous precision and width
  out_stream.get_stream().precision (old_precision);
  out_stream.get_stream().width (old_width);
  out_stream.get_stream().flags (old_flags);
}



void
TimerOutput::disable_output ()
{
  output_is_enabled = false;
}



void
TimerOutput::enable_output ()
{
  output_is_enabled = true;
}

void
TimerOutput::reset ()
{
  Threads::Mutex::ScopedLock lock (mutex);
  sections.clear();
  active_sections.clear();
  timer_all.restart();
}


DEAL_II_NAMESPACE_CLOSE<|MERGE_RESOLUTION|>--- conflicted
+++ resolved
@@ -1,6 +1,6 @@
 // ---------------------------------------------------------------------
 //
-// Copyright (C) 1998 - 2015 by the deal.II authors
+// Copyright (C) 1998 - 2014 by the deal.II authors
 //
 // This file is part of the deal.II library.
 //
@@ -22,7 +22,10 @@
 #include <algorithm>
 #include <stddef.h>
 
-#if defined(DEAL_II_HAVE_SYS_TIME_H) && defined(DEAL_II_HAVE_SYS_RESOURCE_H)
+// these includes should probably be properly
+// ./configure'd using the AC_HEADER_TIME macro:
+
+#if defined(HAVE_SYS_TIME_H) && defined(HAVE_SYS_RESOURCE_H)
 #  include <sys/time.h>
 #  include <sys/resource.h>
 #endif
@@ -108,7 +111,7 @@
     MPI_Barrier(mpi_communicator);
 #endif
 
-#if defined(DEAL_II_HAVE_SYS_TIME_H) && defined(DEAL_II_HAVE_SYS_RESOURCE_H)
+#if defined(HAVE_SYS_TIME_H) && defined(HAVE_SYS_RESOURCE_H)
 
 //TODO: Break this out into a function like the functions in
 //namespace windows above
@@ -141,7 +144,7 @@
     {
       running = false;
 
-#if defined(DEAL_II_HAVE_SYS_TIME_H) && defined(DEAL_II_HAVE_SYS_RESOURCE_H)
+#if defined(HAVE_SYS_TIME_H) && defined(HAVE_SYS_RESOURCE_H)
 //TODO: Break this out into a function like the functions in
 //namespace windows above
       rusage usage;
@@ -158,11 +161,7 @@
       struct timeval wall_timer;
       gettimeofday(&wall_timer, NULL);
       last_lap_time = wall_timer.tv_sec + 1.e-6 * wall_timer.tv_usec
-<<<<<<< HEAD
-             - start_wall_time;
-=======
                       - start_wall_time;
->>>>>>> 9524b225
 #elif defined(DEAL_II_MSVC)
       last_lap_time = windows::wall_clock() - start_wall_time;
       cumulative_time += windows::cpu_clock() - start_time;
@@ -171,7 +170,7 @@
 #endif
 
 #ifdef DEAL_II_WITH_MPI
-      if (sync_wall_time && Utilities::MPI::job_supports_mpi())
+      if (sync_wall_time && Utilities::System::job_supports_mpi())
         {
           this->mpi_data
             = Utilities::MPI::min_max_avg (last_lap_time, mpi_communicator);
@@ -189,7 +188,6 @@
 
 double Timer::get_lap_time() const
 {
-<<<<<<< HEAD
   // time already has the difference
   // between the last start()/stop()
   // cycle.
@@ -200,10 +198,6 @@
 #endif
     return last_lap_time;
 
-=======
-  // time already has the difference between the last start()/stop() cycle.
-  return Utilities::MPI::max (last_lap_time, mpi_communicator);
->>>>>>> 9524b225
 }
 
 
@@ -212,7 +206,7 @@
 {
   if (running)
     {
-#if defined(DEAL_II_HAVE_SYS_TIME_H) && defined(DEAL_II_HAVE_SYS_RESOURCE_H)
+#if defined(HAVE_SYS_TIME_H) && defined(HAVE_SYS_RESOURCE_H)
       rusage usage;
       getrusage (RUSAGE_SELF, &usage);
       const double dtime =  usage.ru_utime.tv_sec + 1.e-6 * usage.ru_utime.tv_usec;
@@ -225,12 +219,16 @@
       const double running_time = dtime - start_time + dtime_children
                                   - start_time_children + cumulative_time;
 
-      // in case of MPI, need to get the time passed by summing the time over
-      // all processes in the network. works also in case we just want to have
-      // the time of a single thread, since then the communicator is
-      // MPI_COMM_SELF
-      return Utilities::MPI::sum (running_time, mpi_communicator);
-
+      if (Utilities::System::job_supports_mpi())
+        // in case of MPI, need to get the time
+        // passed by summing the time over all
+        // processes in the network. works also
+        // in case we just want to have the time
+        // of a single thread, since then the
+        // communicator is MPI_COMM_SELF
+        return Utilities::MPI::sum (running_time, mpi_communicator);
+      else
+        return running_time;
 #elif defined(DEAL_II_MSVC)
       const double running_time = windows::cpu_clock() - start_time + cumulative_time;
       return running_time;
@@ -240,7 +238,10 @@
     }
   else
     {
-      return Utilities::MPI::sum (cumulative_time, mpi_communicator);
+      if (Utilities::System::job_supports_mpi())
+        return Utilities::MPI::sum (cumulative_time, mpi_communicator);
+      else
+        return cumulative_time;
     }
 }
 
@@ -250,7 +251,7 @@
 {
   if (running)
     {
-#if defined(DEAL_II_HAVE_SYS_TIME_H) && defined(DEAL_II_HAVE_SYS_RESOURCE_H)
+#if defined(HAVE_SYS_TIME_H) && defined(HAVE_SYS_RESOURCE_H)
       struct timeval wall_timer;
       gettimeofday(&wall_timer, NULL);
       return (wall_timer.tv_sec
@@ -425,7 +426,11 @@
   // initialize the Timers here according to that
   double cpu_time = sections[actual_section_name].timer();
   sections[actual_section_name].total_cpu_time
-  += Utilities::MPI::sum (cpu_time, mpi_communicator);
+  += (Utilities::System::job_supports_mpi()
+      ?
+      Utilities::MPI::sum (cpu_time, mpi_communicator)
+      :
+      cpu_time);
 
   // in case we have to print out something, do that here...
   if ((output_frequency == every_call || output_frequency == every_call_and_summary)
@@ -469,7 +474,12 @@
   // in case we want to write CPU times
   if (output_type != wall_times)
     {
-      double total_cpu_time = Utilities::MPI::sum(timer_all(), mpi_communicator);
+      double total_cpu_time = (Utilities::System::job_supports_mpi()
+                               ?
+                               Utilities::MPI::sum (timer_all(),
+                                                    mpi_communicator)
+                               :
+                               timer_all());
 
       // check that the sum of all times is
       // less or equal than the total
