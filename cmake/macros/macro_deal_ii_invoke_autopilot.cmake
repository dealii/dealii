## ---------------------------------------------------------------------
##
## Copyright (C) 2012 - 2019 by the deal.II authors
##
## This file is part of the deal.II library.
##
## The deal.II library is free software; you can use it, redistribute
## it, and/or modify it under the terms of the GNU Lesser General
## Public License as published by the Free Software Foundation; either
## version 2.1 of the License, or (at your option) any later version.
## The full text of the license can be found in the file LICENSE.md at
## the top level directory of deal.II.
##
## ---------------------------------------------------------------------

#
# This file implements the DEAL_II_INVOKE_AUTOPILOT macro, which is
# part of the deal.II library.
#
# Usage:
#       DEAL_II_INVOKE_AUTOPILOT()
#
# where it is assumed that the following variables are defined:
#
#       TARGET         -  a string used for the project and target name
#       TARGET_SRC     -  a list of source file to compile for target
#                         ${TARGET}
#       TARGET_RUN     -  (optional) the command line that should be
#                         invoked by "make run", will be set to default
#                         values if undefined. If no run target should be
#                         created, set it to an empty string.
#       CLEAN_UP_FILES -  (optional) a list of files (globs) that will be
#                         removed with "make runclean" and "make
#                         distclean", will be set to default values if
#                         empty
#

MACRO(DEAL_II_INVOKE_AUTOPILOT)

  # Generator specific values:
  IF(CMAKE_GENERATOR MATCHES "Ninja")
    SET(_make_command "$ ninja")
  ELSE()
    SET(_make_command " $ make")
  ENDIF()

  # Make sure we can treat CUDA targets if available
<<<<<<< HEAD
  #  IF(DEAL_II_WITH_CUDA)
  #  SET(CMAKE_CUDA_HOST_COMPILER "${CMAKE_CXX_COMPILER}")
  #  ENABLE_LANGUAGE(CUDA)
  #ENDIF()
=======
  IF(DEAL_II_WITH_CUDA)
    IF(NOT CMAKE_CUDA_HOST_COMPILER)
      SET(CMAKE_CUDA_HOST_COMPILER "${CMAKE_CXX_COMPILER}")
    ENDIF()
    ENABLE_LANGUAGE(CUDA)
  ENDIF()
>>>>>>> 3c8f7dc6

  # Define and setup a compilation target:
  ADD_EXECUTABLE(${TARGET} ${TARGET_SRC})
  DEAL_II_SETUP_TARGET(${TARGET})

  MESSAGE(STATUS "Autopilot invoked")

  # Define a custom target to easily run the program:

  IF(NOT DEFINED TARGET_RUN)
    SET(TARGET_RUN ${TARGET})
  ENDIF()

  IF(CMAKE_SYSTEM_NAME MATCHES "(CYGWIN|Windows)")
    #
    # Hack for Cygwin and Windows targets: Export PATH to point to the
    # dynamic library.
    #
    SET(_delim ":")
    IF(CMAKE_SYSTEM_NAME MATCHES "Windows")
      SET(_delim ";")
    ENDIF()
    FILE(WRITE ${CMAKE_BINARY_DIR}${CMAKE_FILES_DIRECTORY}/run_target.cmake
      "SET(ENV{PATH} \"${CMAKE_CURRENT_BINARY_DIR}${_delim}${DEAL_II_PATH}/${DEAL_II_EXECUTABLE_RELDIR}${_delim}\$ENV{PATH}\")\n"
      "EXECUTE_PROCESS(COMMAND ${CMAKE_BUILD_TYPE}\\\\${TARGET_RUN}\n"
      "  RESULT_VARIABLE _return_value\n"
      "  )\n"
      "IF(NOT \"\${_return_value}\" STREQUAL \"0\")\n"
      "  MESSAGE(SEND_ERROR \"\nProgram terminated with exit code: \${_return_value}\")\n"
      "ENDIF()\n"
      )
    SET(_command
      ${CMAKE_COMMAND} -P ${CMAKE_BINARY_DIR}${CMAKE_FILES_DIRECTORY}/run_target.cmake
      )

  ELSE()

    SET(_command ${TARGET_RUN})
  ENDIF()

  IF(NOT "${TARGET_RUN}" STREQUAL "")
    ADD_CUSTOM_TARGET(run
      COMMAND ${_command}
      DEPENDS ${TARGET}
      COMMENT "Run ${TARGET} with ${CMAKE_BUILD_TYPE} configuration"
      )
    SET(_run_targets
      "#      ${_make_command} run            - to (compile, link and) run the program\n"
      )
  ENDIF()


  #
  # Provide a target to sign the generated executable with a Mac OSX
  # developer key. This avoids problems with an enabled firewall and MPI
  # tasks that need networking.
  #

  IF(CMAKE_SYSTEM_NAME MATCHES "Darwin")
    IF(DEFINED OSX_CERTIFICATE_NAME)
      ADD_CUSTOM_COMMAND(OUTPUT ${CMAKE_BINARY_DIR}${CMAKE_FILES_DIRECTORY}/${TARGET}.signed
        COMMAND codesign -f -s ${OSX_CERTIFICATE_NAME} ${TARGET}
        COMMAND ${CMAKE_COMMAND} -E touch ${CMAKE_BINARY_DIR}${CMAKE_FILES_DIRECTORY}/${TARGET}.signed
        COMMENT "Digitally signing ${TARGET}"
        DEPENDS ${TARGET}
        VERBATIM
        )
      ADD_CUSTOM_TARGET(sign ALL
        DEPENDS ${CMAKE_BINARY_DIR}${CMAKE_FILES_DIRECTORY}/${TARGET}.signed
        )
      ADD_DEPENDENCIES(run sign)
    ELSE()
      ADD_CUSTOM_TARGET(sign
        COMMAND
           ${CMAKE_COMMAND} -E echo ''
        && ${CMAKE_COMMAND} -E echo '***************************************************************************'
        && ${CMAKE_COMMAND} -E echo '**           Error: No Mac OSX developer certificate specified           **'
        && ${CMAKE_COMMAND} -E echo '**         Please reconfigure with -DOSX_CERTIFICATE_NAME="<...>"        **'
        && ${CMAKE_COMMAND} -E echo '***************************************************************************'
        && ${CMAKE_COMMAND} -E echo ''
        COMMENT "Digitally signing ${TARGET}"
        )
    ENDIF()

    SET(_run_targets
      "${_run_targets}#\n#      ${_make_command} sign           - to sign the executable with the supplied OSX developer key\n"
      )
  ENDIF()

  #
  # Define custom targets to easily switch the build type:
  #

  IF(${DEAL_II_BUILD_TYPE} MATCHES "Debug")
    ADD_CUSTOM_TARGET(debug
      COMMAND ${CMAKE_COMMAND} -DCMAKE_BUILD_TYPE=Debug ${CMAKE_SOURCE_DIR}
      COMMAND ${CMAKE_COMMAND} -E echo "***"
      COMMAND ${CMAKE_COMMAND} -E echo "*** Switched to Debug mode. Now recompile with: ${_make_command}"
      COMMAND ${CMAKE_COMMAND} -E echo "***"
      COMMENT "Switching CMAKE_BUILD_TYPE to Debug"
      VERBATIM
      )
  ENDIF()

  IF(${DEAL_II_BUILD_TYPE} MATCHES "Release")
    ADD_CUSTOM_TARGET(release
      COMMAND ${CMAKE_COMMAND} -DCMAKE_BUILD_TYPE=Release ${CMAKE_SOURCE_DIR}
      COMMAND ${CMAKE_COMMAND} -E echo "***"
      COMMAND ${CMAKE_COMMAND} -E echo "*** Switched to Release mode. Now recompile with: ${_make_command}"
      COMMAND ${CMAKE_COMMAND} -E echo "***"
      COMMENT "Switching CMAKE_BUILD_TYPE to Release"
      VERBATIM
      )
  ENDIF()

  #
  # Only mention release and debug targets if it is actually possible to
  # switch between them:
  #

  IF(${DEAL_II_BUILD_TYPE} MATCHES "DebugRelease")
    SET(_switch_targets
"#      ${_make_command} debug          - to switch the build type to 'Debug'
#      ${_make_command} release        - to switch the build type to 'Release'\n"
      )
  ENDIF()

  # And another custom target to clean up all files generated by the program:
  IF("${CLEAN_UP_FILES}" STREQUAL "")
    SET(CLEAN_UP_FILES *.log *.gmv *.gnuplot *.gpl *.eps *.pov *.vtk *.ucd *.d2)
  ENDIF()
  ADD_CUSTOM_TARGET(runclean
    COMMAND ${CMAKE_COMMAND} -E remove ${CLEAN_UP_FILES}
    COMMENT "runclean invoked"
    )

  # Define a distclean target to remove every generated file:
  ADD_CUSTOM_TARGET(distclean
    COMMAND ${CMAKE_COMMAND} --build ${CMAKE_BINARY_DIR} --target clean
    COMMAND ${CMAKE_COMMAND} --build ${CMAKE_BINARY_DIR} --target runclean
    COMMAND ${CMAKE_COMMAND} -E remove_directory CMakeFiles
    COMMAND ${CMAKE_COMMAND} -E remove
      CMakeCache.txt cmake_install.cmake Makefile
      build.ninja rules.ninja .ninja_deps .ninja_log
    COMMENT "distclean invoked"
    )

  # Define a strip-comments target:
  FIND_PACKAGE(Perl QUIET)
  IF(PERL_FOUND)
    ADD_CUSTOM_TARGET(strip_comments
      COMMAND ${PERL_EXECUTABLE} -pi -e 's\#^[ \\t]*//.*\\n\#\#g;' ${TARGET_SRC}
      COMMENT "strip comments"
      )
  ENDIF()


  # Print out some usage information to file:
  FILE(WRITE ${CMAKE_BINARY_DIR}${CMAKE_FILES_DIRECTORY}/print_usage.cmake
"MESSAGE(
\"###
#
#  Project  ${TARGET}  set up with  ${DEAL_II_PACKAGE_NAME}-${DEAL_II_PACKAGE_VERSION}  found at
#      ${DEAL_II_PATH}
#
#  CMAKE_BUILD_TYPE:          ${CMAKE_BUILD_TYPE}
#
#  You can now run
#      ${_make_command}                - to compile and link the program
${_run_targets}#
${_switch_targets}#
")
  IF(NOT CMAKE_GENERATOR MATCHES "Ninja")
    FILE(APPEND ${CMAKE_BINARY_DIR}${CMAKE_FILES_DIRECTORY}/print_usage.cmake
"#      ${_make_command} edit_cache     - to change (cached) configuration variables
#                               and rerun the configure and generate phases of CMake
#
")
  ENDIF()
  IF(PERL_FOUND)
    FILE(APPEND ${CMAKE_BINARY_DIR}${CMAKE_FILES_DIRECTORY}/print_usage.cmake
"#      ${_make_command} strip_comments - to strip the source files in this
#                               directory off their comments; this is irreversible
")
  ENDIF()
  FILE(APPEND ${CMAKE_BINARY_DIR}${CMAKE_FILES_DIRECTORY}/print_usage.cmake
"#      ${_make_command} clean          - to remove the generated executable as well as
#                               all intermediate compilation files
#      ${_make_command} runclean       - to remove all output generated by the program
#      ${_make_command} distclean      - to clean the directory from _all_ generated
#                               files (includes clean, runclean and the removal
#                               of the generated build system)
#      ${_make_command} info           - to view this message again
#
#  Have a nice day!
#
###\")"
     )

  ADD_CUSTOM_TARGET(info
    COMMAND ${CMAKE_COMMAND} -P ${CMAKE_BINARY_DIR}${CMAKE_FILES_DIRECTORY}/print_usage.cmake
    )

  # Print this message once:
  IF(NOT USAGE_PRINTED)
    INCLUDE(${CMAKE_BINARY_DIR}${CMAKE_FILES_DIRECTORY}/print_usage.cmake)
    SET(USAGE_PRINTED TRUE CACHE INTERNAL "")
  ELSE()
    MESSAGE(STATUS "Run  ${_make_command} info  to print a detailed help message")
  ENDIF()

ENDMACRO()
<|MERGE_RESOLUTION|>--- conflicted
+++ resolved
@@ -45,19 +45,12 @@
   ENDIF()
 
   # Make sure we can treat CUDA targets if available
-<<<<<<< HEAD
-  #  IF(DEAL_II_WITH_CUDA)
-  #  SET(CMAKE_CUDA_HOST_COMPILER "${CMAKE_CXX_COMPILER}")
-  #  ENABLE_LANGUAGE(CUDA)
-  #ENDIF()
-=======
-  IF(DEAL_II_WITH_CUDA)
+  IF(DEAL_II_WITH_CUDA AND NOT DEAL_II_WITH_KOKKOS_BACKEND)
     IF(NOT CMAKE_CUDA_HOST_COMPILER)
       SET(CMAKE_CUDA_HOST_COMPILER "${CMAKE_CXX_COMPILER}")
     ENDIF()
     ENABLE_LANGUAGE(CUDA)
   ENDIF()
->>>>>>> 3c8f7dc6
 
   # Define and setup a compilation target:
   ADD_EXECUTABLE(${TARGET} ${TARGET_SRC})
