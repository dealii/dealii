--- conflicted
+++ resolved
@@ -258,15 +258,7 @@
                                const auto ierr = MPI_Win_free(&mpi_window);
                                AssertThrowMPI(ierr);
                              }};
-<<<<<<< HEAD
 #    endif
-#  else
-              AssertThrow(false,
-                          ExcMessage(
-                            "Sorry, this feature requires MPI 3.0 support"));
-#  endif
-=======
->>>>>>> 656e1513
 #else
               Assert(false, ExcInternalError());
 #endif
