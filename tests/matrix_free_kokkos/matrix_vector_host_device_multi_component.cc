// ------------------------------------------------------------------------
//
// SPDX-License-Identifier: LGPL-2.1-or-later
// Copyright (C) 2019 - 2024 by the deal.II authors
//
// This file is part of the deal.II library.
//
// Part of the source code is dual licensed under Apache-2.0 WITH
// LLVM-exception OR LGPL-2.1-or-later. Detailed license information
// governing the source code and code contributions can be found in
// LICENSE.md and CONTRIBUTING.md at the top level directory of deal.II.
//
// ------------------------------------------------------------------------



// Test vector valued FEM for Portable::MatrixFree and Porable::FEEvaluation.

#include <deal.II/base/convergence_table.h>

#include <deal.II/distributed/fully_distributed_tria.h>
#include <deal.II/distributed/repartitioning_policy_tools.h>
#include <deal.II/distributed/tria.h>

#include <deal.II/dofs/dof_tools.h>

#include <deal.II/fe/fe_q.h>
#include <deal.II/fe/fe_system.h>

#include <deal.II/grid/grid_generator.h>

#include <deal.II/lac/precondition.h>
#include <deal.II/lac/solver_cg.h>

#include <deal.II/matrix_free/fe_evaluation.h>
#include <deal.II/matrix_free/matrix_free.h>
#include <deal.II/matrix_free/portable_fe_evaluation.h>
#include <deal.II/matrix_free/portable_matrix_free.h>

#include <deal.II/numerics/data_out.h>
#include <deal.II/numerics/vector_tools.h>

#include "../tests.h"

#include "Kokkos_Core.hpp"

template <int dim,
          int fe_degree,
          int n_components,
          typename Number,
          typename MemorySpace>
class LaplaceOperator;

template <int dim, int fe_degree, int n_components, typename Number>
class LaplaceOperator<dim, fe_degree, n_components, Number, MemorySpace::Host>
{
public:
  using VectorType =
    LinearAlgebra::distributed::Vector<Number, MemorySpace::Host>;

  LaplaceOperator(const unsigned int version)
    : version(version)
  {}

  void
  reinit(const Mapping<dim>              &mapping,
         const DoFHandler<dim>           &dof_handler,
         const AffineConstraints<Number> &constraints,
         const Quadrature<1>             &quadrature)
  {
    typename MatrixFree<dim, Number>::AdditionalData additional_data;
    additional_data.mapping_update_flags = update_gradients;

    matrix_free.reinit(
      mapping, dof_handler, constraints, quadrature, additional_data);
  }

  void
  initialize_dof_vector(VectorType &vec) const
  {
    matrix_free.initialize_dof_vector(vec);
  }

  void
  vmult(VectorType &dst, const VectorType &src) const
  {
    matrix_free.cell_loop(&LaplaceOperator::local_apply, this, dst, src, true);
  }

private:
  void
  local_apply(const MatrixFree<dim, Number>               &data,
              VectorType                                  &dst,
              const VectorType                            &src,
              const std::pair<unsigned int, unsigned int> &cell_range) const
  {
    FEEvaluation<dim, fe_degree, fe_degree + 1, n_components, Number> phi(data);
    for (unsigned int cell = cell_range.first; cell < cell_range.second; ++cell)
      {
        phi.reinit(cell);
        phi.read_dof_values_plain(src);

        if (version == 0)
          phi.evaluate(EvaluationFlags::values);
        else if (version == 1)
          phi.evaluate(EvaluationFlags::gradients);
        else if (version == 2)
          phi.evaluate(EvaluationFlags::values | EvaluationFlags::gradients);

        for (unsigned int q = 0; q < phi.n_q_points; ++q)
          {
            if (version == 0 || version == 2)
              phi.submit_value(phi.get_value(q), q);
            if (version == 1 || version == 2)
              phi.submit_gradient(phi.get_gradient(q), q);
          }

        if (version == 0)
          phi.integrate(EvaluationFlags::values);
        else if (version == 1)
          phi.integrate(EvaluationFlags::gradients);
        else if (version == 2)
          phi.integrate(EvaluationFlags::values | EvaluationFlags::gradients);

        phi.distribute_local_to_global(dst);
      }
  }

  const unsigned int      version;
  MatrixFree<dim, Number> matrix_free;
};



template <int dim, int fe_degree, int n_components, typename Number>
class LaplaceOperatorQuad
{
public:
  DEAL_II_HOST_DEVICE
  LaplaceOperatorQuad(const unsigned int version)
    : version(version)
  {}

  DEAL_II_HOST_DEVICE void
  operator()(
    Portable::FEEvaluation<dim, fe_degree, fe_degree + 1, n_components, Number>
             *phi,
    const int q) const
  {
    if (version == 0 || version == 2)
      phi->submit_value(phi->get_value(q), q);
    if (version == 1 || version == 2)
      phi->submit_gradient(phi->get_gradient(q), q);
  }

private:
  const unsigned int version;
};

template <int dim, int fe_degree, int n_components, typename Number>
class LaplaceOperatorLocal
{
public:
  LaplaceOperatorLocal(const unsigned int version)
    : version(version)
  {}

  DEAL_II_HOST_DEVICE void
  operator()(const unsigned int                                      cell,
             const typename Portable::MatrixFree<dim, Number>::Data *gpu_data,
             Portable::SharedData<dim, Number> *shared_data,
             const Number                      *src,
             Number                            *dst) const
  {
    (void)cell; // TODO?

    Portable::FEEvaluation<dim, fe_degree, fe_degree + 1, n_components, Number>
      phi(
        /*cell,*/ gpu_data, shared_data);
    phi.read_dof_values(src);

    if (version == 0)
      phi.evaluate(EvaluationFlags::values);
    else if (version == 1)
      phi.evaluate(EvaluationFlags::gradients);
    else if (version == 2)
      phi.evaluate(EvaluationFlags::values | EvaluationFlags::gradients);

    phi.apply_for_each_quad_point(
      LaplaceOperatorQuad<dim, fe_degree, n_components, Number>(version));

    if (version == 0)
      phi.integrate(EvaluationFlags::values);
    else if (version == 1)
      phi.integrate(EvaluationFlags::gradients);
    else if (version == 2)
      phi.integrate(EvaluationFlags::values | EvaluationFlags::gradients);

    phi.distribute_local_to_global(dst);
  }
<<<<<<< HEAD
<<<<<<< HEAD
=======
  static const unsigned int n_dofs_1d = fe_degree + 1;
>>>>>>> 3c6f411f38 (Consider number of components in n_local_dofs)
=======
>>>>>>> 4b952da5
  static const unsigned int n_local_dofs =
    Utilities::pow(fe_degree + 1, dim) * n_components;
  static const unsigned int n_q_points = Utilities::pow(fe_degree + 1, dim);

private:
  const unsigned int version;
};

template <int dim, int fe_degree, int n_components, typename Number>
class LaplaceOperator<dim,
                      fe_degree,
                      n_components,
                      Number,
                      MemorySpace::Default>
{
public:
  using VectorType =
    LinearAlgebra::distributed::Vector<Number, MemorySpace::Default>;

  LaplaceOperator(const unsigned int version)
    : version(version)
  {}

  void
  reinit(const Mapping<dim>              &mapping,
         const DoFHandler<dim>           &dof_handler,
         const AffineConstraints<Number> &constraints,
         const Quadrature<1>             &quadrature)
  {
    typename Portable::MatrixFree<dim, Number>::AdditionalData additional_data;
    additional_data.mapping_update_flags = update_JxW_values | update_gradients;

    matrix_free.reinit(
      mapping, dof_handler, constraints, quadrature, additional_data);
  }

  void
  initialize_dof_vector(VectorType &vec) const
  {
    matrix_free.initialize_dof_vector(vec);
  }

  void
  vmult(VectorType &dst, const VectorType &src) const
  {
    dst = 0.0; // TODO: annoying
    LaplaceOperatorLocal<dim, fe_degree, n_components, Number> local_operator(
      version);
    matrix_free.cell_loop(local_operator, src, dst);
    matrix_free.copy_constrained_values(src, dst); // TODO: annoying
  }

private:
  const unsigned int                version;
  Portable::MatrixFree<dim, Number> matrix_free;
};



template <int dim, typename T>
class AnalyticalFunction : public Function<dim, T>
{
public:
  AnalyticalFunction(const unsigned int n_components)
    : Function<dim, T>(n_components)
  {}

  virtual T
  value(const Point<dim, T> &p, const unsigned int component = 0) const override
  {
    double temp = 0.0;

    for (unsigned int d = 0; d < dim; ++d)
      temp += std::sin(p[d]);

    return temp * (1.0 + component);
  }
};



template <unsigned int dim,
          const int    degree,
          int          n_components,
          typename MemorySpace>
void
run(const unsigned int n_refinements, ConvergenceTable &table)
{
  using Number     = double;
  using VectorType = LinearAlgebra::distributed::Vector<Number, MemorySpace>;

  Triangulation<dim> tria;

  GridGenerator::hyper_cube(tria);
  tria.refine_global(n_refinements);

  const MappingQ1<dim> mapping;
  const FE_Q<dim>      fe_q(degree);
  const FESystem<dim>  fe(fe_q, n_components);
  const QGauss<dim>    quadrature(degree + 1);

  DoFHandler<dim> dof_handler(tria);
  dof_handler.distribute_dofs(fe);

  AffineConstraints<Number> constraints;
  DoFTools::make_zero_boundary_constraints(dof_handler, constraints);
  constraints.close();

  for (unsigned int i = 0; i < 3; ++i)
    {
      LaplaceOperator<dim, degree, n_components, Number, MemorySpace>
        laplace_operator(i);

      laplace_operator.reinit(mapping,
                              dof_handler,
                              constraints,
                              quadrature.get_tensor_basis()[0]);

      VectorType src, dst;

      laplace_operator.initialize_dof_vector(src);
      laplace_operator.initialize_dof_vector(dst);

      {
        LinearAlgebra::distributed::Vector<Number> src_host(
          src.get_partitioner());

        VectorTools::create_right_hand_side<dim, dim>(
          mapping,
          dof_handler,
          quadrature,
          AnalyticalFunction<dim, Number>(n_components),
          src_host,
          constraints);

        LinearAlgebra::ReadWriteVector<Number> rw_vector(
          src.get_partitioner()->locally_owned_range());
        rw_vector.import(src_host, VectorOperation::insert);
        src.import(rw_vector, VectorOperation::insert);

        dst = 0.0;
      }

      laplace_operator.vmult(dst, src);

      table.add_value("fe_degree", degree);
      table.add_value("n_refinements", n_refinements);
      table.add_value("n_components", n_components);
      table.add_value("n_dofs", dof_handler.n_dofs());

      if (std::is_same_v<MemorySpace, dealii::MemorySpace::Host>)
        table.add_value("version", "host");
      else
        table.add_value("version", "default");

      table.add_value("norm", dst.l2_norm());
      table.set_scientific("norm", true);
    }
}

int
main()
{
  initlog();
  Kokkos::initialize();

  const unsigned int dim           = 2;
  const unsigned int fe_degree     = 3;
  unsigned int       n_refinements = 3;

  ConvergenceTable table;

  run<dim, fe_degree, 1, MemorySpace::Host>(n_refinements, table);
  run<dim, fe_degree, 1, MemorySpace::Default>(n_refinements, table);
  run<dim, fe_degree, dim, MemorySpace::Host>(n_refinements, table);
  run<dim, fe_degree, dim, MemorySpace::Default>(n_refinements, table);
  run<dim, fe_degree, dim + 1, MemorySpace::Host>(n_refinements, table);
  run<dim, fe_degree, dim + 1, MemorySpace::Default>(n_refinements, table);

  table.write_text(deallog.get_file_stream());

  Kokkos::finalize();
}<|MERGE_RESOLUTION|>--- conflicted
+++ resolved
@@ -198,13 +198,7 @@
 
     phi.distribute_local_to_global(dst);
   }
-<<<<<<< HEAD
-<<<<<<< HEAD
-=======
-  static const unsigned int n_dofs_1d = fe_degree + 1;
->>>>>>> 3c6f411f38 (Consider number of components in n_local_dofs)
-=======
->>>>>>> 4b952da5
+
   static const unsigned int n_local_dofs =
     Utilities::pow(fe_degree + 1, dim) * n_components;
   static const unsigned int n_q_points = Utilities::pow(fe_degree + 1, dim);
